﻿using System;
using System.Globalization;
using System.IO;
using System.Linq;
using System.Text;
using ClosedXML.Excel;

namespace RAG.Parsers.Xlsx;

/// <summary>
/// Excel Decoder to Markdown
/// </summary>
public class XlsxParser()
{
    #region Public Methods

    /// <summary>
    /// Read file and open it
    /// </summary>
    /// <param name="filePath"></param>
    /// <param name="withQuotes"></param>
    /// <param name="worksheetNumberTemplate"></param>
    /// <returns></returns>
<<<<<<< HEAD
    public string ToMarkdown(string filePath, bool withQuotes = true, string? worksheetNumberTemplate = null)
=======
    public string ExcelToMarkdown(string filePath, bool withQuotes = true, string? worksheetNumberTemplate = null)
>>>>>>> b4f1aa01
    {
        // Open file
        using var stream = File.OpenRead(filePath);

        // Convert file
<<<<<<< HEAD
        return ToMarkdown(stream);
=======
        return ExcelToMarkdown(stream, withQuotes, worksheetNumberTemplate);
>>>>>>> b4f1aa01
    }

    #endregion

    #region Private Methods

    /// <summary>
    /// Convert excel document stream to text
    /// </summary>
    /// <param name="data"></param>
    /// <param name="withQuotes"></param>
    /// <param name="worksheetNumberTemplate"></param>
    /// <returns></returns>
    /// <exception cref="InvalidOperationException"></exception>
<<<<<<< HEAD
    public string ToMarkdown(Stream data, bool withQuotes = true, string? worksheetNumberTemplate = null)
=======
    public string ExcelToMarkdown(Stream data, bool withQuotes = true, string? worksheetNumberTemplate = null)
>>>>>>> b4f1aa01
    {
        using var workbook = new XLWorkbook(data);
        var sb = new StringBuilder();

        var context = new DocumentContext()
        {
            WithQuotes = withQuotes,
            WorksheetNumberTemplate = worksheetNumberTemplate ?? DocumentContext.DefaultSheetNumberTemplate
        };

        foreach (var worksheet in workbook.Worksheets)
        {
            sb.AppendLine(context.WorksheetNumberTemplate.Replace("{name}", $"{worksheet.Name}"));

            var columnCount = 0;
            var firstRow = true;

            var rangeUsed = worksheet.RangeUsed();
            if (rangeUsed is null) // Worksheet is empty
                continue;

            foreach (IXLRangeRow? row in rangeUsed.RowsUsed())
            {

                if (firstRow)
                {
                    var rowString = "|";
                    foreach (var cell in row.Cells())
                    {
                        rowString += "|";
                        rowString += cell.Address.ColumnLetter;
                        columnCount++;
                    }

                    rowString += "|";
                    sb.AppendLine(rowString);

                    rowString = "|";
                    var headerRowSeparator = "---|";
                    rowString += new StringBuilder(headerRowSeparator.Length * (columnCount + 1))
                                    .Insert(0, headerRowSeparator, (columnCount + 1))
                                    .ToString();

                    sb.AppendLine(rowString);
                    firstRow = false;
                }

                var cells = row.CellsUsed().ToList();

                sb.Append(DocumentContext.DefaultCellBalise);

                var firstColumn = true;
                foreach (var cell in row.Cells())
                {
                    if (firstColumn)
                    {
                        sb.Append("**");
                        sb.Append(cell.Address.RowNumber);
                        sb.Append("**|");
                        firstColumn = false;
                    }

<<<<<<< HEAD
                    if(cell is { Value.IsNumber: true })
                        sb.Append(cell.Value.GetNumber().ToString(CultureInfo.InvariantCulture));
                    else if(cell is { Value.IsDateTime: true })
                        sb.Append(cell.Value.GetDateTime().ToString(CultureInfo.InvariantCulture));
                    else if (cell is { Value.IsBlank: true })
                        sb.Append(cell.Value.GetBlank().ToString());
                    else
                        sb.Append(cell.Value);
                    
=======
                    if (cell is { CachedValue.IsNumber: true })
                        sb.Append(cell.CachedValue.GetNumber().ToString(CultureInfo.InvariantCulture));
                    else if (cell is { CachedValue.IsDateTime: true })
                        sb.Append(cell.CachedValue.GetDateTime().ToString(CultureInfo.InvariantCulture));
                    else if (cell is { CachedValue.IsBlank: true })
                        sb.Append(cell.CachedValue.GetBlank().ToString());
                    else
                        sb.Append(cell.CachedValue);

>>>>>>> b4f1aa01
                    sb.Append(DocumentContext.DefaultCellBalise);
                }
                
                sb.AppendLine();
            }
        }

        return sb.ToString().Trim();
    }

    #endregion
}<|MERGE_RESOLUTION|>--- conflicted
+++ resolved
@@ -21,21 +21,13 @@
     /// <param name="withQuotes"></param>
     /// <param name="worksheetNumberTemplate"></param>
     /// <returns></returns>
-<<<<<<< HEAD
-    public string ToMarkdown(string filePath, bool withQuotes = true, string? worksheetNumberTemplate = null)
-=======
     public string ExcelToMarkdown(string filePath, bool withQuotes = true, string? worksheetNumberTemplate = null)
->>>>>>> b4f1aa01
     {
         // Open file
         using var stream = File.OpenRead(filePath);
 
         // Convert file
-<<<<<<< HEAD
-        return ToMarkdown(stream);
-=======
         return ExcelToMarkdown(stream, withQuotes, worksheetNumberTemplate);
->>>>>>> b4f1aa01
     }
 
     #endregion
@@ -50,11 +42,7 @@
     /// <param name="worksheetNumberTemplate"></param>
     /// <returns></returns>
     /// <exception cref="InvalidOperationException"></exception>
-<<<<<<< HEAD
-    public string ToMarkdown(Stream data, bool withQuotes = true, string? worksheetNumberTemplate = null)
-=======
     public string ExcelToMarkdown(Stream data, bool withQuotes = true, string? worksheetNumberTemplate = null)
->>>>>>> b4f1aa01
     {
         using var workbook = new XLWorkbook(data);
         var sb = new StringBuilder();
@@ -117,17 +105,6 @@
                         firstColumn = false;
                     }
 
-<<<<<<< HEAD
-                    if(cell is { Value.IsNumber: true })
-                        sb.Append(cell.Value.GetNumber().ToString(CultureInfo.InvariantCulture));
-                    else if(cell is { Value.IsDateTime: true })
-                        sb.Append(cell.Value.GetDateTime().ToString(CultureInfo.InvariantCulture));
-                    else if (cell is { Value.IsBlank: true })
-                        sb.Append(cell.Value.GetBlank().ToString());
-                    else
-                        sb.Append(cell.Value);
-                    
-=======
                     if (cell is { CachedValue.IsNumber: true })
                         sb.Append(cell.CachedValue.GetNumber().ToString(CultureInfo.InvariantCulture));
                     else if (cell is { CachedValue.IsDateTime: true })
@@ -137,7 +114,6 @@
                     else
                         sb.Append(cell.CachedValue);
 
->>>>>>> b4f1aa01
                     sb.Append(DocumentContext.DefaultCellBalise);
                 }
                 
