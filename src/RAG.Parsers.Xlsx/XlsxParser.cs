﻿using System;
using System.Globalization;
using System.IO;
using System.Linq;
using System.Text;
using ClosedXML.Excel;

namespace RAG.Parsers.Xlsx;

/// <summary>
/// Excel Decoder to Markdown
/// </summary>
public class XlsxParser()
{
    #region Public Methods

    /// <summary>
    /// Read file and open it
    /// </summary>
    /// <param name="filePath"></param>
    /// <param name="withQuotes"></param>
    /// <param name="worksheetNumberTemplate"></param>
    /// <returns></returns>
    public string ToMarkdown(string filePath, bool withQuotes = true, string? worksheetNumberTemplate = null)
    {
        // Open file
        using var stream = File.OpenRead(filePath);

        // Convert file
        return ToMarkdown(stream);
    }

    #endregion

    #region Private Methods

    /// <summary>
    /// Convert excel document stream to text
    /// </summary>
    /// <param name="data"></param>
    /// <param name="withQuotes"></param>
    /// <param name="worksheetNumberTemplate"></param>
    /// <returns></returns>
    /// <exception cref="InvalidOperationException"></exception>
    public string ToMarkdown(Stream data, bool withQuotes = true, string? worksheetNumberTemplate = null)
    {
        using var workbook = new XLWorkbook(data);
        var sb = new StringBuilder();

        var context = new DocumentContext()
        {
            WithQuotes = withQuotes,
            WorksheetNumberTemplate = worksheetNumberTemplate ?? DocumentContext.DefaultSheetNumberTemplate
        };

<<<<<<< HEAD
            // Convert file
            return ExcelToMarkdown(stream);
        }

        /// <summary>
        /// Convert excel document stream to text
        /// </summary>
        /// <param name="data"></param>
        /// <returns></returns>
        /// <exception cref="InvalidOperationException"></exception>
        public string ExcelToMarkdown(Stream data)
        {
            using var workbook = new XLWorkbook(data);
            var sb = new StringBuilder();
=======
        foreach (var worksheet in workbook.Worksheets)
        {
            sb.AppendLine(context.WorksheetNumberTemplate.Replace("{name}", $"{worksheet.Name}"));

            var columnCount = 0;
            var firstRow = true;

            var rangeUsed = worksheet.RangeUsed();
            if (rangeUsed is null) // Worksheet is empty
                continue;
>>>>>>> 411b0bdd

            foreach (IXLRangeRow? row in rangeUsed.RowsUsed())
            {

                if (firstRow)
                {
                    var rowString = "|";
                    foreach (var cell in row.Cells())
                    {
                        rowString += "|";
                        rowString += cell.Address.ColumnLetter;
                        columnCount++;
                    }

                    rowString += "|";
                    sb.AppendLine(rowString);

                    rowString = "|";
                    var headerRowSeparator = "---|";
                    rowString += new StringBuilder(headerRowSeparator.Length * (columnCount + 1))
                                    .Insert(0, headerRowSeparator, (columnCount + 1))
                                    .ToString();

                    sb.AppendLine(rowString);
                    firstRow = false;
                }

                var cells = row.CellsUsed().ToList();

                sb.Append(DocumentContext.DefaultCellBalise);

                var firstColumn = true;
                foreach (var cell in row.Cells())
                {
                    if (firstColumn)
                    {
                        sb.Append("**");
                        sb.Append(cell.Address.RowNumber);
                        sb.Append("**|");
                        firstColumn = false;
                    }

                    if(cell is { Value.IsNumber: true })
                        sb.Append(cell.Value.GetNumber().ToString(CultureInfo.InvariantCulture));
                    else if(cell is { Value.IsDateTime: true })
                        sb.Append(cell.Value.GetDateTime().ToString(CultureInfo.InvariantCulture));
                    else if (cell is { Value.IsBlank: true })
                        sb.Append(cell.Value.GetBlank().ToString());
                    else
                        sb.Append(cell.Value);
                    
                    sb.Append(DocumentContext.DefaultCellBalise);
                }
                
                sb.AppendLine();
            }
        }

        return sb.ToString().Trim();
    }

    #endregion
}<|MERGE_RESOLUTION|>--- conflicted
+++ resolved
@@ -42,7 +42,7 @@
     /// <param name="worksheetNumberTemplate"></param>
     /// <returns></returns>
     /// <exception cref="InvalidOperationException"></exception>
-    public string ToMarkdown(Stream data, bool withQuotes = true, string? worksheetNumberTemplate = null)
+    public string ExcelToMarkdown(Stream data, bool withQuotes = true, string? worksheetNumberTemplate = null)
     {
         using var workbook = new XLWorkbook(data);
         var sb = new StringBuilder();
@@ -53,22 +53,6 @@
             WorksheetNumberTemplate = worksheetNumberTemplate ?? DocumentContext.DefaultSheetNumberTemplate
         };
 
-<<<<<<< HEAD
-            // Convert file
-            return ExcelToMarkdown(stream);
-        }
-
-        /// <summary>
-        /// Convert excel document stream to text
-        /// </summary>
-        /// <param name="data"></param>
-        /// <returns></returns>
-        /// <exception cref="InvalidOperationException"></exception>
-        public string ExcelToMarkdown(Stream data)
-        {
-            using var workbook = new XLWorkbook(data);
-            var sb = new StringBuilder();
-=======
         foreach (var worksheet in workbook.Worksheets)
         {
             sb.AppendLine(context.WorksheetNumberTemplate.Replace("{name}", $"{worksheet.Name}"));
@@ -79,7 +63,6 @@
             var rangeUsed = worksheet.RangeUsed();
             if (rangeUsed is null) // Worksheet is empty
                 continue;
->>>>>>> 411b0bdd
 
             foreach (IXLRangeRow? row in rangeUsed.RowsUsed())
             {
