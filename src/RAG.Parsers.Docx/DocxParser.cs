--- conflicted
+++ resolved
@@ -36,7 +36,6 @@
 
     #region Explore document
 
-<<<<<<< HEAD
         /// <summary>
         /// Convert word document stream to text
         /// </summary>
@@ -44,22 +43,13 @@
         /// <returns></returns>
         /// <exception cref="InvalidOperationException"></exception>
         public string DocToMarkdown(Stream data)
-=======
-    /// <summary>
-    /// Convert word document stream to text
-    /// </summary>
-    /// <param name="data"></param>
-    /// <returns></returns>
-    /// <exception cref="InvalidOperationException"></exception>
-    public string ToMarkdown(Stream data)
-    {
-        // Get file from stream
-        var wordprocessingDocument = WordprocessingDocument.Open(data, false);
-        try
->>>>>>> 411b0bdd
-        {
-            // Stringbuilder for the output
-            StringBuilder sb = new();
+        {
+            // Get file from stream
+            var wordprocessingDocument = WordprocessingDocument.Open(data, false);
+            try
+            {
+                // Stringbuilder for the output
+                StringBuilder sb = new();
 
             MainDocumentPart? mainPart = wordprocessingDocument.MainDocumentPart ??
                 throw new InvalidOperationException("The main document part is missing.");
@@ -268,19 +258,12 @@
         return stringToReturn;
     }
 
-    /// <summary>
-    /// Get all styles in document
-    /// </summary>
-    /// <param name="mainDocument"></param>
-    private Dictionary<string, (bool isHeadingStyle, bool isTOCStyle)> GetAllStyles(MainDocumentPart mainDocument)
-    {
-        var styles = mainDocument.StyleDefinitionsPart.Styles.StylesPart.Styles;
-
-        var dictionaryStyles = new Dictionary<string, (bool isHeadingStyle, bool isTOCStyle)>();
-
-        foreach (Style style in styles.ChildElements.Where(x => x.GetType() == typeof(Style)).Cast<Style>())
-        {
-<<<<<<< HEAD
+        /// <summary>
+        /// Get all styles in document
+        /// </summary>
+        /// <param name="mainDocument"></param>
+        private void GetAllStyles(MainDocumentPart mainDocument)
+        {
             styles = mainDocument.StyleDefinitionsPart.Styles.StylesPart.Styles;
             
             foreach (Style style in styles.ChildElements.Where(x => x.GetType() == typeof(Style)).Cast<Style>())
@@ -295,13 +278,7 @@
                 }
                 dictionaryStyles.Add((style.StyleId, isHeading, isTOCStyle));
             }
-=======
-            dictionaryStyles.Add(style.StyleId, (style.StyleName.Val.Value.Contains("heading"), style.StyleName.Val.Value.Contains("toc")));
->>>>>>> 411b0bdd
-        }
-
-        return dictionaryStyles;
-    }
+        }
 
     #endregion
 
